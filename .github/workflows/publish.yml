--- conflicted
+++ resolved
@@ -30,7 +30,6 @@
             artifact_name: xmf-x86_64-windows.exe
 
     steps:
-<<<<<<< HEAD
       - uses: actions/checkout@v4
 
       - name: Install Rust toolchain
@@ -56,7 +55,13 @@
         run: |
           mkdir -p dist
           cp target/${{ matrix.target }}/release/xmf dist/${{ matrix.artifact_name }}
-          tar -czvf dist/${{ matrix.artifact_name }}.tar.gz -C dist ${{ matrix.artifact_name }} --owner=0 --group=0
+          # Check if gtar (GNU tar) is available (e.g., installed via Homebrew on macOS)
+          if command -v gtar >/dev/null 2>&1; then
+            gtar -czvf dist/${{ matrix.artifact_name }}.tar.gz -C dist ${{ matrix.artifact_name }} --owner=0 --group=0
+          else
+            # Fallback to system tar (BSD tar on macOS) without --owner/--group
+            tar -czvf dist/${{ matrix.artifact_name }}.tar.gz -C dist ${{ matrix.artifact_name }}
+          fi
 
       - name: Package artifacts (Windows)
         if: matrix.os == 'windows-latest'
@@ -74,57 +79,6 @@
             dist/${{ matrix.artifact_name }}.*
 
   version:
-=======
-    - uses: actions/checkout@v4
-    
-    - name: Install Rust toolchain
-      uses: dtolnay/rust-toolchain@stable
-      with:
-        toolchain: stable
-        targets: ${{ matrix.target }}
-        
-    - name: Cache toolchain and deps
-      uses: actions/cache@v3
-      with:
-        path: |
-          ~/.cargo/registry
-          ~/.cargo/git
-          target
-        key: ${{ runner.os }}-publish-${{ matrix.artifact_name }}-${{ hashFiles('Cargo.lock') }}
-        
-    - name: Build
-      run: cargo build --release --target ${{ matrix.target }}
-      
-    - name: Package artifacts (Linux/macOS)
-      if: matrix.os == 'ubuntu-latest' || matrix.os == 'macos-latest'
-      run: |
-        mkdir -p dist
-        cp target/${{ matrix.target }}/release/xmf dist/${{ matrix.artifact_name }}
-        # Check if gtar (GNU tar) is available (e.g., installed via Homebrew on macOS)
-        if command -v gtar >/dev/null 2>&1; then
-          gtar -czvf dist/${{ matrix.artifact_name }}.tar.gz -C dist ${{ matrix.artifact_name }} --owner=0 --group=0
-        else
-          # Fallback to system tar (BSD tar on macOS) without --owner/--group
-          tar -czvf dist/${{ matrix.artifact_name }}.tar.gz -C dist ${{ matrix.artifact_name }}
-        fi
-        
-    - name: Package artifacts (Windows)
-      if: matrix.os == 'windows-latest'
-      shell: pwsh
-      run: |
-        mkdir dist
-        Copy-Item "target\\${{ matrix.target }}\\release\\xmf.exe" -Destination "dist\\${{ matrix.artifact_name }}"
-        Compress-Archive -Path "dist\\${{ matrix.artifact_name }}" -DestinationPath "dist\\${{ matrix.artifact_name }}.zip"
-        
-    - name: Store artifacts
-      uses: actions/upload-artifact@v4
-      with:
-        name: ${{ matrix.artifact_name }}
-        path: |
-          dist/${{ matrix.artifact_name }}.*
-          
-  release-please:
->>>>>>> 17cfc4ff
     runs-on: ubuntu-latest
     if: github.ref == 'refs/heads/master'
     steps:
